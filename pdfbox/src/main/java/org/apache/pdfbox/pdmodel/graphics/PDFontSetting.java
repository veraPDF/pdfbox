/*
 * Licensed to the Apache Software Foundation (ASF) under one or more
 * contributor license agreements.  See the NOTICE file distributed with
 * this work for additional information regarding copyright ownership.
 * The ASF licenses this file to You under the Apache License, Version 2.0
 * (the "License"); you may not use this file except in compliance with
 * the License.  You may obtain a copy of the License at
 *
 *      http://www.apache.org/licenses/LICENSE-2.0
 *
 * Unless required by applicable law or agreed to in writing, software
 * distributed under the License is distributed on an "AS IS" BASIS,
 * WITHOUT WARRANTIES OR CONDITIONS OF ANY KIND, either express or implied.
 * See the License for the specific language governing permissions and
 * limitations under the License.
 */
package org.apache.pdfbox.pdmodel.graphics;

import org.apache.pdfbox.cos.*;

import org.apache.pdfbox.pdmodel.common.COSObjectable;

import org.apache.pdfbox.pdmodel.font.PDFont;
import org.apache.pdfbox.pdmodel.font.PDFontFactory;

import java.io.IOException;

/**
 * This class represents a font setting used for the graphics state.  A font setting is a font and a
 * font size.  Maybe there is a better name for this?
 *
 * @author Ben Litchfield
 */
public class PDFontSetting implements COSObjectable
{
    private COSArray fontSetting = null;

    /**
     * Creates a blank font setting, font will be null, size will be 1.
     */
    public PDFontSetting()
    {
        fontSetting = new COSArray();
        fontSetting.add( null );
        fontSetting.add( new COSFloat( 1 ) );
    }

    /**
     * Constructs a font setting from an existing array.
     *
     * @param fs The new font setting value.
     */
    public PDFontSetting( COSArray fs )
    {
        fontSetting = fs;
    }

    /**
     * {@inheritDoc}
     */
    @Override
    public COSBase getCOSObject()
    {
        return fontSetting;
    }

    /**
     * This will get the font for this font setting.
     *
     * @return The font for this setting of null if one was not found.
     *
     * @throws IOException If there is an error getting the font.
     */
    public PDFont getFont() throws IOException
    {
        PDFont retval = null;
<<<<<<< HEAD
        COSBase font = fontSetting.get( 0 );
		if (font instanceof COSObject) {
			font = ((COSObject) font).getObject();
		}
		if( font instanceof COSDictionary )
=======
        COSBase font = fontSetting.getObject(0);
        if( font instanceof COSDictionary )
>>>>>>> 0928bdd6
        {
            retval = PDFontFactory.createFont( (COSDictionary)font );
        }
        return retval;
    }

    /**
     * This will set the font for this font setting.
     *
     * @param font The new font.
     */
    public void setFont( PDFont font )
    {
        fontSetting.set( 0, font );
    }

    /**
     * This will get the size of the font.
     *
     * @return The size of the font.
     */
    public float getFontSize()
    {
        COSNumber size = (COSNumber)fontSetting.get( 1 );
        return size.floatValue();
    }

    /**
     * This will set the size of the font.
     *
     * @param size The new size of the font.
     */
    public void setFontSize( float size )
    {
        fontSetting.set( 1, new COSFloat( size ) );
    }
}<|MERGE_RESOLUTION|>--- conflicted
+++ resolved
@@ -74,16 +74,11 @@
     public PDFont getFont() throws IOException
     {
         PDFont retval = null;
-<<<<<<< HEAD
         COSBase font = fontSetting.get( 0 );
 		if (font instanceof COSObject) {
 			font = ((COSObject) font).getObject();
 		}
 		if( font instanceof COSDictionary )
-=======
-        COSBase font = fontSetting.getObject(0);
-        if( font instanceof COSDictionary )
->>>>>>> 0928bdd6
         {
             retval = PDFontFactory.createFont( (COSDictionary)font );
         }
